--- conflicted
+++ resolved
@@ -65,22 +65,15 @@
         });
     });
     tt.test('docker pull nope.example.com/nope (error message)', function (t) {
-<<<<<<< HEAD
         cli.docker('pull nope.example.com/nope', function(err, stdout, stderr) {
             var notFound;
 
             t.ifError(err); // expect zero exit status, see above
             // JSSTYLED
-            notFound = /\(ENOTFOUND\) nope.example.com.*not found/.test(stdout);
+            notFound
+                = /\(ENOTFOUND\) nope.example.com host not found/.test(stdout);
             t.ok(notFound, 'error is ENOTFOUND'
                 + (notFound ? '' : ', got: ' + stdout));
-=======
-        cli.docker('pull nope.example.com/nope', function (err, stdout, _) {
-            t.ifError(err); // expect zero exit status, see above
-            // JSSTYLED
-            t.ok(/\(ENOTFOUND\) nope.example.com host not found/.test(stdout),
-                'error message');
->>>>>>> 7ae48d18
             t.end();
         });
     });
